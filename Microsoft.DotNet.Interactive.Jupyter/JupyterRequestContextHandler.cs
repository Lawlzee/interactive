--- conflicted
+++ resolved
@@ -15,11 +15,8 @@
 
         private readonly ExecuteRequestHandler _executeHandler;
         private readonly CompleteRequestHandler _completeHandler;
-<<<<<<< HEAD
         private readonly InterruptRequestHandler _interruptHandler;
-=======
-        private IsCompleteRequestHandler _isCompleteHandler;
->>>>>>> 52963116
+        private readonly IsCompleteRequestHandler _isCompleteHandler;
 
         public JupyterRequestContextHandler(
             IKernel kernel)
@@ -32,11 +29,8 @@
 
             _executeHandler = new ExecuteRequestHandler(kernel, scheduler);
             _completeHandler = new CompleteRequestHandler(kernel, scheduler);
-<<<<<<< HEAD
             _interruptHandler = new InterruptRequestHandler(kernel, scheduler);
-=======
             _isCompleteHandler = new IsCompleteRequestHandler(kernel, scheduler);
->>>>>>> 52963116
 
         }
 
