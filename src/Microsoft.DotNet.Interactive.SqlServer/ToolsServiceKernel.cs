--- conflicted
+++ resolved
@@ -37,7 +37,7 @@
         protected bool Connected;
         protected readonly ToolsServiceClient ServiceClient;
         /// <summary>
-        /// The set of query result lists to save for sharing later. 
+        /// The set of query result lists to save for sharing later.
         /// The key will be the name of the value.
         /// The value is a list of result sets (multiple if multiple queries are ran as a batch)
         /// </summary>
@@ -319,11 +319,7 @@
             foreach (var variableNameAndValue in _variables)
             {
                 var declareStatement = GenerateVariableDeclaration(variableNameAndValue);
-<<<<<<< HEAD
                 context.Display($"Adding shared variable declaration statement : {declareStatement}");
-=======
-                context.Display($"Adding statement : {declareStatement}");
->>>>>>> a9d0a118
                 sb.AppendLine(declareStatement);
             }
 
