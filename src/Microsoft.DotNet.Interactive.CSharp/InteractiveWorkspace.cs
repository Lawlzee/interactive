﻿// Copyright (c) .NET Foundation and contributors. All rights reserved.
// Licensed under the MIT license. See LICENSE file in the project root for full license information.

using System;
using System.Collections.Generic;
using System.IO;
using System.Linq;
using System.Reactive.Disposables;

using Microsoft.CodeAnalysis;
using Microsoft.CodeAnalysis.CSharp;
using Microsoft.CodeAnalysis.Host.Mef;
using Microsoft.CodeAnalysis.Scripting;
using Microsoft.CodeAnalysis.Text;

namespace Microsoft.DotNet.Interactive.CSharp
{
    internal class InteractiveWorkspace : Workspace
    {
        private ProjectId _previousSubmissionProjectId;
        private ProjectId _workingProjectId;
        private readonly CompositeDisposable _disposables = new();
        private int _submissionCount;
        private readonly CSharpParseOptions _parseOptions;
        private Compilation _currentCompilation;
        private DocumentId _workingDocumentId;
        private readonly IReadOnlyCollection<MetadataReference> _referenceAssemblies;
        private readonly List<MetadataReference> _packageManagerReferences = new();
        private readonly object _workspaceLock = new();

        public InteractiveWorkspace() : base(MefHostServices.DefaultHost, WorkspaceKind.Interactive)
        {
            _parseOptions = new CSharpParseOptions(
                LanguageVersion.Latest,
                DocumentationMode.Parse,
                SourceCodeKind.Script);

            _referenceAssemblies = ResolveRefAssemblies();

            _disposables.Add(Disposable.Create(() =>
            {
                _currentCompilation = null;
            }));
        }

        private static string ResolveRefAssemblyPath()
        {
            var runtimeDir = Path.GetDirectoryName(typeof(object).Assembly.Location);
            var refAssemblyDir = runtimeDir; // if any of the below path probing fails, fall back to the runtime so we can still run

            // e.g., will transform
            //   `C:\Program Files\dotnet\shared\Microsoft.NETCore.App\5.0.3`
            // to
            //   `C:\Program Files\dotnet\packs\Microsoft.NETCore.App.Ref\5.0.0\ref\net5.0`
            if (TryParseVersion(Path.GetFileName(runtimeDir), out var runtimeVersion))
            {
                var appRefDir = Path.Combine(runtimeDir, "..", "..", "..", "packs", "Microsoft.NETCore.App.Ref");
                if (Directory.Exists(appRefDir))
                {
                    var latestRuntimeDirAndVersion =
                        Directory.GetDirectories(appRefDir)
<<<<<<< HEAD
                        .Select(dir => Path.GetFileName(dir))
                        .Select(dir => new { Directory = dir, Version = TryParseVersion(dir, out var version) ? version : new Version() })
=======
                        .Select(Path.GetFileName)
                        .Select(dir => new { Directory = dir, Version = Version.TryParse(dir, out var version) ? version : new Version() })
>>>>>>> 58eba7a2
                        .OrderBy(dirPair => dirPair.Version)
                        .LastOrDefault(dirPair => dirPair.Version <= runtimeVersion);
                    if (latestRuntimeDirAndVersion is { })
                    {
                        var refVersion = latestRuntimeDirAndVersion.Directory; // e.g., `5.0.0`
                        var tfmName = $"net{latestRuntimeDirAndVersion.Version.Major}.{latestRuntimeDirAndVersion.Version.Minor}"; // e.g., `net5.0`
                        refAssemblyDir = Path.Combine(appRefDir, refVersion, "ref", tfmName);
                    }
                }
            }

            return refAssemblyDir;
        }

        private static bool TryParseVersion(string versionString, out Version v)
        {
            var previewVersionOffset = versionString.IndexOf('-');
            if (previewVersionOffset >= 0)
            {
                // looks like a preview version of the SDK, e.g., 6.0.0-preview.7.21377.19 which `Version.TryParse()` can't handle, so we have to fake it
                versionString = versionString.Substring(0, previewVersionOffset);
            }

            return Version.TryParse(versionString, out v);
        }

        private static IReadOnlyCollection<MetadataReference> ResolveRefAssemblies()
        {
            var assemblyRefs = new List<MetadataReference>();
            foreach (var assemblyRef in Directory.EnumerateFiles(ResolveRefAssemblyPath(), "*.dll"))
            {
                try
                {
                    var resolved = CachingMetadataResolver.ResolveReferenceWithXmlDocumentationProvider(assemblyRef, MetadataReferenceProperties.Assembly);
                    assemblyRefs.Add(resolved);
                }
                catch (Exception ex) when (ex is ArgumentNullException or ArgumentException or IOException)
                {
                    // the only exceptions that can be thrown by `ResolveReferenceWithXmlDocumentationProvider` which
                    // internally calls `XmlDocumentationProvider.CreateFromFile`
                }
            }

            return assemblyRefs;
        }

        public void UpdateWorkspace(ScriptState scriptState)
        {
            lock (_workspaceLock)
            {
                _currentCompilation = scriptState.Script.GetCompilation();

                var solution = CurrentSolution;
                solution = RemoveWorkingProjectFromSolution(solution);

                SetCurrentSolution(solution);

                _previousSubmissionProjectId = AddProjectWithPreviousSubmissionToSolution(_currentCompilation,
                    scriptState.Script.Code, _workingProjectId, _previousSubmissionProjectId);

                AddNewWorkingProjectToSolution(_currentCompilation, _previousSubmissionProjectId);
            }
        }

        private Solution RemoveWorkingProjectFromSolution(Solution solution)
        {
            if (_workingProjectId is not null)
            {
                solution = solution.RemoveProject(_workingProjectId);
            }

            return solution;
        }

        private IReadOnlyCollection<MetadataReference> GetReferenceSet(Compilation compilation)
        {
            var references =
                _referenceAssemblies
                .Concat(_packageManagerReferences)
                .Concat(compilation.DirectiveReferences)
                .ToArray();
            return references;
        }

        private void AddNewWorkingProjectToSolution(Compilation previousCompilation, ProjectId projectReferenceProjectId)
        {
            var solution = CurrentSolution;
            var assemblyName = $"Submission#{_submissionCount++}";
            var compilationOptions = previousCompilation.Options.WithScriptClassName(assemblyName);

            _workingProjectId = ProjectId.CreateNewId(debugName: $"workingProject{assemblyName}");

            var references = GetReferenceSet(previousCompilation);

            solution = CreateProjectAndAddToSolution(
                _workingProjectId,
                assemblyName,
                compilationOptions,
                solution,
                projectReferenceProjectId,
                references);

            _workingDocumentId = DocumentId.CreateNewId(_workingProjectId);

            solution = solution.AddDocument(
                _workingDocumentId,
                "active",
                string.Empty);

            SetCurrentSolution(solution);
        }

        private Solution CreateProjectAndAddToSolution(
            ProjectId projectId, 
            string assemblyName, 
            CompilationOptions compilationOptions, 
            Solution solution, 
            ProjectId projectReferenceProjectId, 
            IEnumerable<MetadataReference> metadataReferences = null)
        {
            var projectInfo = ProjectInfo.Create(
                projectId,
                VersionStamp.Create(),
                name: assemblyName,
                assemblyName: assemblyName,
                language: LanguageNames.CSharp,
                parseOptions: _parseOptions,
                compilationOptions: compilationOptions,
                metadataReferences: metadataReferences,
                isSubmission: true);

            solution = solution.AddProject(projectInfo);

            if (projectReferenceProjectId is not null)
            {
                solution = solution.AddProjectReference(
                    projectId,
                    new ProjectReference(projectReferenceProjectId)
                );
            }

            return solution;
        }

        private ProjectId AddProjectWithPreviousSubmissionToSolution(Compilation compilation, string code, ProjectId projectId, ProjectId projectReferenceProjectId)
        {
            var solution = CurrentSolution;

            var compilationOptions = compilation.Options;
            var assemblyName = compilationOptions.ScriptClassName;

            if (string.IsNullOrWhiteSpace(assemblyName))
            {
                assemblyName = $"Submission#{_submissionCount}";
                compilationOptions = compilationOptions.WithScriptClassName(assemblyName);
            }

            var debugName = assemblyName;
#if DEBUG
            debugName += $": {code}";
#endif
            if (projectId is null)
            {
                projectId = ProjectId.CreateNewId(debugName: debugName);
            }

            var references = GetReferenceSet(compilation);

            solution = CreateProjectAndAddToSolution(
                projectId,
                assemblyName,
                compilationOptions,
                solution,
                projectReferenceProjectId,
                references);

            var currentSubmissionDocumentId = DocumentId.CreateNewId(
                projectId,
                debugName: assemblyName);

            // add the code submission to the current project
            var submissionSourceText = SourceText.From(code);

            solution = solution.AddDocument(
                currentSubmissionDocumentId,
                debugName,
                submissionSourceText);

            SetCurrentSolution(solution);
            return projectId;
        }

        public Document ForkDocumentForLanguageServices(string code)
        {
            var solution = CurrentSolution;

            solution = solution.RemoveDocument(_workingDocumentId);

            var documentDebugName = $"Working from #{_submissionCount}";

            var workingDocumentId = DocumentId.CreateNewId(
                _workingProjectId,
                documentDebugName);

            solution = solution.AddDocument(
                workingDocumentId,
                documentDebugName,
                SourceText.From(code)
            );

            var workingDocument = solution.GetDocument(workingDocumentId);

            return workingDocument;
        }

        public void AddPackageManagerReference(MetadataReference reference)
        {
            _packageManagerReferences.Add(reference);
        }

        protected override void Dispose(bool finalize)
        {
            if (!finalize)
            {
                _disposables.Dispose();
            }
            base.Dispose(finalize);
        }
    }
}<|MERGE_RESOLUTION|>--- conflicted
+++ resolved
@@ -59,13 +59,8 @@
                 {
                     var latestRuntimeDirAndVersion =
                         Directory.GetDirectories(appRefDir)
-<<<<<<< HEAD
                         .Select(dir => Path.GetFileName(dir))
                         .Select(dir => new { Directory = dir, Version = TryParseVersion(dir, out var version) ? version : new Version() })
-=======
-                        .Select(Path.GetFileName)
-                        .Select(dir => new { Directory = dir, Version = Version.TryParse(dir, out var version) ? version : new Version() })
->>>>>>> 58eba7a2
                         .OrderBy(dirPair => dirPair.Version)
                         .LastOrDefault(dirPair => dirPair.Version <= runtimeVersion);
                     if (latestRuntimeDirAndVersion is { })
@@ -179,11 +174,11 @@
         }
 
         private Solution CreateProjectAndAddToSolution(
-            ProjectId projectId, 
-            string assemblyName, 
-            CompilationOptions compilationOptions, 
-            Solution solution, 
-            ProjectId projectReferenceProjectId, 
+            ProjectId projectId,
+            string assemblyName,
+            CompilationOptions compilationOptions,
+            Solution solution,
+            ProjectId projectReferenceProjectId,
             IEnumerable<MetadataReference> metadataReferences = null)
         {
             var projectInfo = ProjectInfo.Create(
