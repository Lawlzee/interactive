--- conflicted
+++ resolved
@@ -163,12 +163,8 @@
 "),
                 ("global.json", @"{
   ""sdk"": {
-<<<<<<< HEAD
-    ""version"": ""6.0.100-preview.6.21355.2"",
+    ""version"": ""6.0.100-preview.7.21379.14"",
     ""allowPrerelease"": true,
-=======
-    ""version"": ""5.0.400"",
->>>>>>> 58eba7a2
     ""rollForward"": ""latestMinor""
   }
 }
@@ -289,12 +285,8 @@
 "),
                 ("global.json", @"{
   ""sdk"": {
-<<<<<<< HEAD
-    ""version"": ""6.0.100-preview.6.21355.2"",
+    ""version"": ""6.0.100-preview.7.21379.14"",
     ""allowPrerelease"": true,
-=======
-    ""version"": ""5.0.400"",
->>>>>>> 58eba7a2
     ""rollForward"": ""latestMinor""
   }
 }
